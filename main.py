"""
<<<<<<< HEAD
This file trains a model using the AMANENV-v0 environment
=======
This file is an example train and test loop for the different environments.
Selecting different environments is done through setting the 'env_name' variable.

TODO:
* add rgb_array rendering for the different environments to allow saving videos
>>>>>>> 2072aa54
"""

import gymnasium as gym
from stable_baselines3 import PPO, SAC, TD3, DDPG

import numpy as np

import bluesky_gym
import bluesky_gym.envs

from scripts.common import logger

bluesky_gym.register_envs()

<<<<<<< HEAD
=======
env_name = 'DescentEnv-v0'
algorithm = SAC

# Initialize logger
log_dir = f'./logs/{env_name}/'
file_name = f'{env_name}_{str(algorithm.__name__)}.csv'
csv_logger_callback = logger.CSVLoggerCallback(log_dir, file_name)

>>>>>>> 2072aa54
TRAIN = True
EVAL_EPISODES = 10
EPOCHS = 2000

if __name__ == "__main__":
<<<<<<< HEAD
    # Create the environment
    env = gym.make('AMANEnvS-v0', render_mode=None)
    obs, info = env.reset()

    # Create the model
    model = PPO("MultiInputPolicy", env, verbose=1,learning_rate=3e-4)

    # Train the model
    if TRAIN:
        for i in range(EPOCHS):
            model.learn(total_timesteps=int(20e5/EPOCHS))
            model.save("models/AMANEnvS-v0_ppo/model")
=======
    env = gym.make(env_name, render_mode=None)
    obs, info = env.reset()
    model = algorithm("MultiInputPolicy", env, verbose=1,learning_rate=1e-3)
    if TRAIN:
        model.learn(total_timesteps=2048, callback=csv_logger_callback)
        model.save(f"models/{env_name}_{str(algorithm.__name__)}/model")
>>>>>>> 2072aa54
        del model
    env.close()
    
    # Test the trained model
<<<<<<< HEAD

    # model = PPO.load("models/AMANEnv-v0_ppo/model_10000", env=env)
    env = gym.make('AMANEnvS-v0', render_mode="human")

=======
    model = algorithm.load(f"models/{env_name}_{str(algorithm.__name__)}/model", env=env)
    env = gym.make(env_name, render_mode="human")
>>>>>>> 2072aa54
    for i in range(EVAL_EPISODES):
        done = truncated = False
        obs, info = env.reset()
        tot_rew = 0
        while not (done or truncated):
<<<<<<< HEAD
            # Predict
            # action = np.array([0])
            # import code
            # code.interact(local=locals())
=======
>>>>>>> 2072aa54
            action, _states = model.predict(obs, deterministic=True)
            obs, reward, done, truncated, info = env.step(action[()])
            tot_rew += reward
        print(tot_rew)
    env.close()<|MERGE_RESOLUTION|>--- conflicted
+++ resolved
@@ -1,13 +1,9 @@
 """
-<<<<<<< HEAD
-This file trains a model using the AMANENV-v0 environment
-=======
 This file is an example train and test loop for the different environments.
 Selecting different environments is done through setting the 'env_name' variable.
 
 TODO:
 * add rgb_array rendering for the different environments to allow saving videos
->>>>>>> 2072aa54
 """
 
 import gymnasium as gym
@@ -22,8 +18,6 @@
 
 bluesky_gym.register_envs()
 
-<<<<<<< HEAD
-=======
 env_name = 'DescentEnv-v0'
 algorithm = SAC
 
@@ -32,58 +26,28 @@
 file_name = f'{env_name}_{str(algorithm.__name__)}.csv'
 csv_logger_callback = logger.CSVLoggerCallback(log_dir, file_name)
 
->>>>>>> 2072aa54
 TRAIN = True
 EVAL_EPISODES = 10
 EPOCHS = 2000
 
 if __name__ == "__main__":
-<<<<<<< HEAD
-    # Create the environment
-    env = gym.make('AMANEnvS-v0', render_mode=None)
-    obs, info = env.reset()
-
-    # Create the model
-    model = PPO("MultiInputPolicy", env, verbose=1,learning_rate=3e-4)
-
-    # Train the model
-    if TRAIN:
-        for i in range(EPOCHS):
-            model.learn(total_timesteps=int(20e5/EPOCHS))
-            model.save("models/AMANEnvS-v0_ppo/model")
-=======
     env = gym.make(env_name, render_mode=None)
     obs, info = env.reset()
     model = algorithm("MultiInputPolicy", env, verbose=1,learning_rate=1e-3)
     if TRAIN:
         model.learn(total_timesteps=2048, callback=csv_logger_callback)
         model.save(f"models/{env_name}_{str(algorithm.__name__)}/model")
->>>>>>> 2072aa54
         del model
     env.close()
     
     # Test the trained model
-<<<<<<< HEAD
-
-    # model = PPO.load("models/AMANEnv-v0_ppo/model_10000", env=env)
-    env = gym.make('AMANEnvS-v0', render_mode="human")
-
-=======
     model = algorithm.load(f"models/{env_name}_{str(algorithm.__name__)}/model", env=env)
     env = gym.make(env_name, render_mode="human")
->>>>>>> 2072aa54
     for i in range(EVAL_EPISODES):
         done = truncated = False
         obs, info = env.reset()
         tot_rew = 0
         while not (done or truncated):
-<<<<<<< HEAD
-            # Predict
-            # action = np.array([0])
-            # import code
-            # code.interact(local=locals())
-=======
->>>>>>> 2072aa54
             action, _states = model.predict(obs, deterministic=True)
             obs, reward, done, truncated, info = env.step(action[()])
             tot_rew += reward
