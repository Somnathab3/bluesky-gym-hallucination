--- conflicted
+++ resolved
@@ -1,11 +1,4 @@
 """
-<<<<<<< HEAD
-This file trains a model using the StaticObstacleCREnv-V0 environment
-"""
-
-import gymnasium as gym
-from stable_baselines3 import SAC
-=======
 This file is an example train and test loop for the different environments.
 Selecting different environments is done through setting the 'env_name' variable.
 
@@ -16,7 +9,6 @@
 import gymnasium as gym
 from stable_baselines3 import PPO, SAC, TD3, DDPG
 
->>>>>>> df1f6367
 import numpy as np
 
 import bluesky_gym
@@ -26,8 +18,6 @@
 
 bluesky_gym.register_envs()
 
-<<<<<<< HEAD
-=======
 env_name = 'PolygonCREnv-v0'
 algorithm = DDPG
 
@@ -36,63 +26,31 @@
 file_name = f'{env_name}_{str(algorithm.__name__)}.csv'
 csv_logger_callback = logger.CSVLoggerCallback(log_dir, file_name)
 
->>>>>>> df1f6367
 TRAIN = True
 EVAL_EPISODES = 10
 EPOCHS = 200
 
 if __name__ == "__main__":
-<<<<<<< HEAD
-    # Create the environment
-    env = gym.make('StaticObstacleCREnv-v0', render_mode=None)
-
-    # obs, info = env.reset()
-
-    # Create the model
-    model = SAC("MultiInputPolicy", env, verbose=1,learning_rate=3e-4)
-
-    # Train the model
-    if TRAIN:
-        for i in range(EPOCHS):
-            model.learn(total_timesteps=int(20e5/EPOCHS))
-            model.save("models/StaticObstacleCREnv-v0_ppo/model")
-=======
     env = gym.make(env_name, render_mode=None)
     obs, info = env.reset()
     model = algorithm("MultiInputPolicy", env, verbose=1,learning_rate=3e-4)
     if TRAIN:
         model.learn(total_timesteps=2e6, callback=csv_logger_callback)
         model.save(f"models/{env_name}_{str(algorithm.__name__)}/model")
->>>>>>> df1f6367
         del model
     env.close()
     
     # Test the trained model
-<<<<<<< HEAD
-
-    model = SAC.load("models/StaticObstacleCREnv-v0_ppo/model_10000", env=env)
-    env = gym.make('StaticObstacleCREnv-v0', render_mode="human")
-
-=======
     # model = algorithm.load(f"models/{env_name}_{str(algorithm.__name__)}/model", env=env)
     env = gym.make(env_name, render_mode="human")
->>>>>>> df1f6367
     for i in range(EVAL_EPISODES):
 
         done = truncated = False
         obs, info = env.reset()
         tot_rew = 0
         while not (done or truncated):
-<<<<<<< HEAD
-            # Predict
-            # action = np.array([0])
-            # action = input()
-            action, _states = model.predict(obs, deterministic=True)
-            # Get reward
-=======
             action = np.array(np.random.randint(-100,100,size=(2))/100)
             # action, _states = model.predict(obs, deterministic=True)
->>>>>>> df1f6367
             obs, reward, done, truncated, info = env.step(action[()])
             tot_rew += reward
         print(tot_rew)
